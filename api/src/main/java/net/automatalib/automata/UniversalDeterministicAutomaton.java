/* Copyright (C) 2013 TU Dortmund
 * This file is part of AutomataLib, http://www.automatalib.net/.
 * 
 * AutomataLib is free software; you can redistribute it and/or
 * modify it under the terms of the GNU Lesser General Public
 * License version 3.0 as published by the Free Software Foundation.
 * 
 * AutomataLib is distributed in the hope that it will be useful,
 * but WITHOUT ANY WARRANTY; without even the implied warranty of
 * MERCHANTABILITY or FITNESS FOR A PARTICULAR PURPOSE.  See the GNU
 * Lesser General Public License for more details.
 * 
 * You should have received a copy of the GNU Lesser General Public
 * License along with AutomataLib; if not, see
 * http://www.gnu.de/documents/lgpl.en.html.
 */
package net.automatalib.automata;

import java.util.function.IntFunction;

import net.automatalib.automata.simple.SimpleDeterministicAutomaton;
import net.automatalib.ts.UniversalDTS;
import net.automatalib.words.Alphabet;



/**
 * A {@link DeterministicAutomaton} with state and transition properties.
 * 
 * @author Malte Isberner 
 *
 * @param <S> state class
 * @param <I> input symbol class
 * @param <T> transition class
 * @param <SP> state property class
 * @param <TP> transition property class
 * 
 * @see UniversalAutomaton
 */
public interface UniversalDeterministicAutomaton<S, I, T, SP, TP> extends
		DeterministicAutomaton<S, I, T>, UniversalDTS<S, I, T, SP, TP>, UniversalAutomaton<S,I,T,SP,TP> {
	
	/**
	 * Base interface for {@link SimpleDeterministicAutomaton.IntAbstraction integer abstractions} of a
	 * {@link UniversalDeterministicAutomaton}.
	 * 
	 * @author Malte Isberner
	 *
	 * @param <T> transition type
	 * @param <SP> state property type
	 * @param <TP> transition property type
	 */
	public static interface IntAbstraction<T,SP,TP> extends DeterministicAutomaton.IntAbstraction<T> {
		/**
		 * Retrieves the state property of a given (abstracted) state.
		 * 
		 * @param state the integer representing the state of which to retrieve the property
		 * @return the property for the given state
		 */
		public SP getStateProperty(int state);
		
		/**
		 * Retrieves the transition property of a given transition.
		 * 
		 * @param transition the transition of which to retrieve the property
		 * @return the property for the given transition
		 */
		public TP getTransitionProperty(T transition);
	}
	
	
	/**
	 * Interface for {@link SimpleDeterministicAutomaton.StateIntAbstraction state integer abstractions} of
	 * a {@link UniversalDeterministicAutomaton}.
	 * 
	 * @author Malte Isberner
	 *
	 * @param <I> input symbol type
	 * @param <T> transition type
	 * @param <SP> state property type
	 * @param <TP> transition property type
	 */
	public static interface StateIntAbstraction<I,T,SP,TP>
			extends IntAbstraction<T,SP,TP>, DeterministicAutomaton.StateIntAbstraction<I, T> {
		
<<<<<<< HEAD
=======
		default public TP getTransitionProperty(int state, I input) {
			T trans = getTransition(state, input);
			if (trans != null) {
				return getTransitionProperty(trans);
			}
			return null;
		}
		
>>>>>>> c98601a1
		public class DefaultAbstraction<S,I,T,SP,TP,A extends UniversalDeterministicAutomaton<S, I, T, SP, TP>>
				extends DeterministicAutomaton.StateIntAbstraction.DefaultAbstraction<S, I, T, A>
				implements StateIntAbstraction<I,T,SP,TP> {
			public DefaultAbstraction(A automaton) {
				super(automaton);
			}
			@Override
			public SP getStateProperty(int state) {
				return automaton.getStateProperty(intToState(state));
			}
			@Override
			public TP getTransitionProperty(T transition) {
				return automaton.getTransitionProperty(transition);
			}
		}
	}
	
	/**
	 * Interface for {@link SimpleDeterministicAutomaton.FullIntAbstraction full integer abstractions} of a
	 * {@link UniversalDeterministicAutomaton}.
	 * 
	 * @author Malte Isberner
	 *
	 * @param <T> transition type
	 * @param <SP> state property type
	 * @param <TP> transition property type
	 */
	public static interface FullIntAbstraction<T,SP,TP>
			extends IntAbstraction<T,SP,TP>, DeterministicAutomaton.FullIntAbstraction<T> {
<<<<<<< HEAD
=======
		
		default public TP getTransitionProperty(int state, int input) {
			T trans = getTransition(state, input);
			if (trans != null) {
				return getTransitionProperty(trans);
			}
			return null;
		}
>>>>>>> c98601a1
		public class DefaultAbstraction<I,T,SP,TP,A extends StateIntAbstraction<I, T, SP, TP>>
				extends DeterministicAutomaton.FullIntAbstraction.DefaultAbstraction<I, T, A>
				implements FullIntAbstraction<T,SP,TP> {
			public DefaultAbstraction(A stateAbstraction, int numInputs,
					IntFunction<? extends I> symMapping) {
				super(stateAbstraction, numInputs, symMapping);
			}
			@Override
			public SP getStateProperty(int state) {
				return stateAbstraction.getStateProperty(state);
			}
			@Override
			public TP getTransitionProperty(T transition) {
				return stateAbstraction.getTransitionProperty(transition);
			}
		}
	}
	
	@Override
	default public StateIntAbstraction<I,T,SP,TP> stateIntAbstraction() {
		return new StateIntAbstraction.DefaultAbstraction<>(this);
	}
	
	@Override
	default public FullIntAbstraction<T,SP,TP> fullIntAbstraction(int numInputs, IntFunction<? extends I> symMapping) {
		return new FullIntAbstraction.DefaultAbstraction<>(stateIntAbstraction(), numInputs, symMapping);
	}
	
	@Override
	default public FullIntAbstraction<T,SP,TP> fullIntAbstraction(Alphabet<I> alphabet) {
		return fullIntAbstraction(alphabet.size(), alphabet);
	}
}
<|MERGE_RESOLUTION|>--- conflicted
+++ resolved
@@ -83,8 +83,6 @@
 	public static interface StateIntAbstraction<I,T,SP,TP>
 			extends IntAbstraction<T,SP,TP>, DeterministicAutomaton.StateIntAbstraction<I, T> {
 		
-<<<<<<< HEAD
-=======
 		default public TP getTransitionProperty(int state, I input) {
 			T trans = getTransition(state, input);
 			if (trans != null) {
@@ -93,7 +91,6 @@
 			return null;
 		}
 		
->>>>>>> c98601a1
 		public class DefaultAbstraction<S,I,T,SP,TP,A extends UniversalDeterministicAutomaton<S, I, T, SP, TP>>
 				extends DeterministicAutomaton.StateIntAbstraction.DefaultAbstraction<S, I, T, A>
 				implements StateIntAbstraction<I,T,SP,TP> {
@@ -123,8 +120,6 @@
 	 */
 	public static interface FullIntAbstraction<T,SP,TP>
 			extends IntAbstraction<T,SP,TP>, DeterministicAutomaton.FullIntAbstraction<T> {
-<<<<<<< HEAD
-=======
 		
 		default public TP getTransitionProperty(int state, int input) {
 			T trans = getTransition(state, input);
@@ -133,7 +128,6 @@
 			}
 			return null;
 		}
->>>>>>> c98601a1
 		public class DefaultAbstraction<I,T,SP,TP,A extends StateIntAbstraction<I, T, SP, TP>>
 				extends DeterministicAutomaton.FullIntAbstraction.DefaultAbstraction<I, T, A>
 				implements FullIntAbstraction<T,SP,TP> {
